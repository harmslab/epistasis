--- conflicted
+++ resolved
@@ -219,73 +219,4 @@
         genotypes, binaries = enumerate_space(self.wildtype, self.mutant)
         X = generate_dv_matrix(binaries, self.Interactions.labels)
         phenotypes = self.regression_model.predict(X)
-<<<<<<< HEAD
         return genotypes, phenotypes
-=======
-        return genotypes, phenotypes
-        
-        
-class NonlinearEpistasisModel(BaseModel):
-        
-    def __init__(self, wildtype, genotypes, phenotypes, function, x, parameters, errors=None, log_transform=False, mutations=None):
-        """ Fit a nonlinear epistasis model to a genotype-phenotype map. The function and parameters must
-            specified prior. 
-        
-            Uses Scipy's curve_fit function.
-            
-            Args:
-            ----
-            wildtype: str
-                Wildtype genotype. Wildtype phenotype will be used as reference state.
-            genotypes: array-like, dtype=str
-                Genotypes in map. Can be binary strings, or not.
-            phenotypes: array-like
-                Quantitative phenotype values
-            function: callable
-                Function to fit the linear model. Must have the arguments that correspond to the parameters.
-            x: 2d array
-                Array of dummy variables for epistasis model fitting (use `generate_dv_matrix` in regression_ext)
-            parameters: dict
-                interaction keys with their values expressed as lists.
-            errors: array-like
-                List of phenotype errors.
-            log_transform: bool
-                If True, log transform the phenotypes.
-        """
-        # Populate Epistasis Map
-        super(NonlinearEpistasisModel, self).__init__(wildtype, genotypes, phenotypes, errors, log_transform, mutations=mutations)
-        
-        # Generate basis matrix for mutant cycle approach to epistasis.
-        if parameters is not None:
-            self._construct_interactions()      
-            self.Interactions.keys = list(parameters.values())
-            self.Interactions.labels = list(parameters.values())
-        else:
-            raise Exception("""Need to specify the model's `order` argument or manually 
-                                list model parameters as `parameters` argument.""")
-   
-        self.X = x
-        self.function = function
-    
-    def fit(self, p0=None):
-        """ Fit the nonlinear function """
-        
-        # Try initial guess 
-        if p0 == None:
-            p0 = 0.1*np.ones(len(self.Interactions.labels), dtype=float)
-        
-        values, cov = curve_fit(self.function, 
-                                self.X.T, 
-                                self.Binary.phenotypes, 
-                                p0=p0, 
-                                maxfev=1000000)
-                                
-        self.Interactions.values = values[:]
-        # Setting error if covariance was estimated, else pass.
-        try:
-            self.errors = cov[:]
-        except:
-            pass
-                                                    
-            
->>>>>>> 1314fa2e
